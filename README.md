--- conflicted
+++ resolved
@@ -32,6 +32,9 @@
 please open an issue!
 
 Truncated images are returned as blank images.
+
+There is currently no support for returning arbitrary planes from `get_plane`
+by specifying `display_dims`. This is in progress.
 
 12- and 16-bit images
 ===
@@ -89,10 +92,8 @@
 
 Changelog
 ======
-<<<<<<< HEAD
-#### Development branch
-- Adding new API and reader to handle arbitrary dimensions
-=======
+#### 0.6.0
+
 #### 0.5.2
 - Bugfix: Fix error in mosaic parsing. `PosX` metadata was incorrectly read from `PosY`
 
@@ -102,7 +103,6 @@
 #### 0.5.0
 - Added support for loading files from buffers
     - Thans to PR from @JacksonMaxfield
->>>>>>> ef56d97c
 
 #### 0.4.1
 - Fixed critical documentaiton error:
