[![Documentation Status](https://readthedocs.org/projects/readlif/badge/?version=latest)](https://readlif.readthedocs.io/en/latest/?badge=latest)
[![Test Status](https://github.com/nimne/readlif/workflows/CI-Tests/)](https://github.com/nimne/readlif/workflows/CI-Tests/badge.svg)

readlif README file
===
The readlif package was developed to be a fast, python only, reader for Leica Lif files. This is tested in Python 3.6 through 3.9.

The basic premise is to read an image from a Lif file into a Pillow object. The only additional requirement for this package is Pillow>=7.2.0.

This code is inspired by the [Open Microscopy Bio-Formats project](https://github.com/openmicroscopy/bioformats).

Auto-generated documentation is available [here](https://readlif.readthedocs.io/en/latest/).

Installation
===
This package is available on pypi, so you can install it with pip
```
pip install readlif
```
Alternatively, clone the git repo and install with setuptools
```
python setup.py install
```

Known issues
===
<<<<<<< HEAD
There may be an issue where a truncated 16-bit file will load incorrectly, however
this is not tested. If you have an example file, open an issue!

There is not support for FlipX, FlipY and SwapXY metadata. If you need this, 
please open an issue!
=======
This package is not yet updated to support tiled / mosaic LIF files. Version 0.3.1 should
now give an error message when attempting to load a mosaic image. See Issue #7.

There may also be an issue where a truncated 16-bit file will load incorrectly, however
this is not tested.

There is not yet support for FlipX, FlipY and SwapXY metadata.
>>>>>>> bea94917

12- and 16-bit images
===
As of 0.3.0, `reaflif` will now support images with bit depth greater than 8.

However, note that while some images will be returned as a 16 bit array, they may
actually 10 or 12 bit images. It is not simple to easily convert these without
the potential of losing data, so a new `bit_depth` attribute has been added
to `LifImage` to indicate the bit depth of each channel in the image.

It is up to the user to decide how, or if, to convert these. There is an upscaling example below.

Examples
===
Everything in this package is numbered starting from 0, which is not consistent with how things like ImageJ operate.

The basic object is the LifFile object.
```python
from readlif.reader import LifFile
new = LifFile('./path/to/file.lif')
```
This object contains a few methods to access the images contained within the Lif file. All images, in a folder or not, will be accessible sequentially from the `LifFile` object.
```python
# Access a specific image directly
img_0 = new.get_image(0)
# Create a list of images using a generator
img_list = [i for i in new.get_iter_image()]
```
The resulting `LifImage` object has a few methods to access the specific two-dimensional frame contained in the image, where z is the z position, t is the timepoint, and c is the channel.
```python
# Access a specific item
img_0.get_frame(z=0, t=0, c=0)
# Iterate over different items
frame_list   = [i for i in img_0.get_iter_t(c=0, z=0)]
z_list       = [i for i in img_0.get_iter_z(t=0, c=0)]
channel_list = [i for i in img_0.get_iter_c(t=0, z=0)]

```
The two dimensional images returned by these methods are Pillow objects, so the applicable methods (`.show()`) will work with them.

If it is necessary to scale a 12-bit image to the full 16-bit range, it is possible to do this with numpy.
```python
import numpy as np

# Assumes all channels have the same bit depth
scale_factor = (16 - img_0.bit_depth[0]) ** 2  
frame = img_0.get_frame(z=0, t=0, c=0)
img_array = np.uint16(np.array(frame) * scale_factor)

Image.fromarray(img_array).show()
```

This has only been tested on Lif files that were generated with Leica LAS X and Leica LAS AF. There will likely be files that will not work with this software. In that case, please open an issue on github!


Changelog
======
<<<<<<< HEAD
#### 0.4.0
- Added support for tiled images
    - `m` was added as a new dimension (for tiled images)
    - `LifImage` changes:
        - New `get_iter_m()` function
        - New `mosaic_position` attribute with `(FieldX, FieldY, PosX, PosY)`
- Under the hood changes
    - `LifImage.dims` is now a named tuple for clearer code
- Other things
    - Prettier outputs for `repr()`
    - Switch to github CI

=======
>>>>>>> bea94917
#### 0.3.1
- Added error message for tiled images, pending feature addition

#### 0.3.0
- Added support for 16-bit images, increased minimum Pillow version to 7.2.0.
    - New `LifImage` attribute `bit_depth` is a tuple of intigers descibing the bit
    depth for each channel in the image. 
- Changed type from `str` to `int` for `dims` and `channels` in the `info` dictionary
- Added python 3.9 to build testing

#### 0.2.1 
- Fixed `ZeroDivisionError` when the Z-dimension is defined, but has a length of 0. Clarified an error message. Added fix for truncated files.

#### 0.2.0 
- `LifImage.scale` now returns px/nm conversions

#### 0.1.1 
- Style changes

#### 0.1.0 
- Initial release
<|MERGE_RESOLUTION|>--- conflicted
+++ resolved
@@ -24,21 +24,12 @@
 
 Known issues
 ===
-<<<<<<< HEAD
+
 There may be an issue where a truncated 16-bit file will load incorrectly, however
 this is not tested. If you have an example file, open an issue!
 
 There is not support for FlipX, FlipY and SwapXY metadata. If you need this, 
 please open an issue!
-=======
-This package is not yet updated to support tiled / mosaic LIF files. Version 0.3.1 should
-now give an error message when attempting to load a mosaic image. See Issue #7.
-
-There may also be an issue where a truncated 16-bit file will load incorrectly, however
-this is not tested.
-
-There is not yet support for FlipX, FlipY and SwapXY metadata.
->>>>>>> bea94917
 
 12- and 16-bit images
 ===
@@ -96,7 +87,6 @@
 
 Changelog
 ======
-<<<<<<< HEAD
 #### 0.4.0
 - Added support for tiled images
     - `m` was added as a new dimension (for tiled images)
@@ -109,8 +99,6 @@
     - Prettier outputs for `repr()`
     - Switch to github CI
 
-=======
->>>>>>> bea94917
 #### 0.3.1
 - Added error message for tiled images, pending feature addition
 
