# Configuration file for the Sphinx documentation builder.
#
# This file only contains a selection of the most common options. For a full
# list see the documentation:
# http://www.sphinx-doc.org/en/master/config

# -- Path setup --------------------------------------------------------------

# If extensions (or modules to document with autodoc) are in another directory,
# add these directories to sys.path here. If the directory is relative to the
# documentation root, use os.path.abspath to make it absolute, like shown here.
#
import os
import sys

sys.path.insert(0, os.path.abspath(".."))


# -- Project information -----------------------------------------------------

project = "readlif"
copyright = "2019, Nick Negretti"
author = "Nick Negretti"

# The full version, including alpha/beta/rc tags
<<<<<<< HEAD
release = "0.4.1"
=======
release = "0.5.1"
>>>>>>> ef56d97c


# -- General configuration ---------------------------------------------------

# Add any Sphinx extension module names here, as strings. They can be
# extensions coming with Sphinx (named 'sphinx.ext.*') or your custom
# ones.
extensions = [
    "sphinx.ext.autodoc",
    "sphinx.ext.coverage",
    "sphinx.ext.napoleon",
    "sphinxcontrib.apidoc",
]

# Napoleon settings
napoleon_google_docstring = True
napoleon_numpy_docstring = False
napoleon_include_init_with_doc = False
napoleon_include_private_with_doc = False
napoleon_include_special_with_doc = True
napoleon_use_admonition_for_examples = False
napoleon_use_admonition_for_notes = False
napoleon_use_admonition_for_references = False
napoleon_use_ivar = True
napoleon_use_param = False
napoleon_use_rtype = True


apidoc_module_dir = "../readlif"
apidoc_output_dir = "source"
apidoc_excluded_paths = ["tests"]
apidoc_separate_modules = True

# Add any paths that contain templates here, relative to this directory.
templates_path = ["_templates"]

# List of patterns, relative to source directory, that match files and
# directories to ignore when looking for source files.
# This pattern also affects html_static_path and html_extra_path.
exclude_patterns = ["_build", "Thumbs.db", ".DS_Store"]


# -- Options for HTML output -------------------------------------------------

# The theme to use for HTML and HTML Help pages.  See the documentation for
# a list of builtin themes.
#
html_theme = "sphinx_rtd_theme"
html_theme_path = ["_themes"]
html_show_sourcelink = False

# Add any paths that contain custom static files (such as style sheets) here,
# relative to this directory. They are copied after the builtin static files,
# so a file named "default.css" will overwrite the builtin "default.css".
html_static_path = ["_static"]


master_doc = "index"<|MERGE_RESOLUTION|>--- conflicted
+++ resolved
@@ -19,15 +19,12 @@
 # -- Project information -----------------------------------------------------
 
 project = "readlif"
-copyright = "2019, Nick Negretti"
+copyright = "2021, Nick Negretti"
 author = "Nick Negretti"
 
 # The full version, including alpha/beta/rc tags
-<<<<<<< HEAD
-release = "0.4.1"
-=======
-release = "0.5.1"
->>>>>>> ef56d97c
+release = "0.6.0"
+
 
 
 # -- General configuration ---------------------------------------------------
