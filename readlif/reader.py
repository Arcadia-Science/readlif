import struct
import xml.etree.ElementTree as ET
from PIL import Image
from collections import namedtuple
import warnings


class LifImage:
    """
    This should not be called directly. This should be generated while calling
    get_image or get_iter_image from a LifFile object.

    Attributes:
        path (str): path / name of the image
        dims (tuple): (x, y, z, t, m)
        name (str): image name
        offsets (list): Byte position offsets for each image.
        filename (str): The name of the LIF file being read
        channels (int): Number of channels in the image
        nz (int): number of 'z' frames
        nt (int): number of 't' frames
        scale (tuple): (scale_x, scale_y, scale_z, scale_t).
            Conversion factor: px/nm for x, y and z; sec/image for t.
        bit_depth (tuple): A tuple of ints that indicates the bit depth of
            each channel in the image.
        mosaic_position (list): If the image is a mosaic (tiled), this contains
            a list of tuples with four values: `(FieldX, FieldY, PosX, PosY)`.
            The length of this list is equal to the number of tiles.
        info (dict): Direct access to data dict from LifFile, this is most
            useful for debugging. These are values pulled from the Leica XML.


    """

    def __init__(self, image_info, offsets, filename):
        self.dims = image_info["dims"]  # Named tuple (x, y, z, t, m)
        self.path = image_info["path"]
        self.offsets = offsets
        self.info = image_info
        self.filename = filename
        self.name = image_info["name"]
        self.channels = image_info["channels"]
        self.nz = int(image_info["dims"].z)
        self.nt = int(image_info["dims"].t)
        self.scale = image_info["scale"]
        self.bit_depth = image_info["bit_depth"]
        self.mosaic_position = image_info["mosaic_position"]
        self.n_mosaic = int(image_info["dims"].m)

    def __repr__(self):
        return repr('LifImage object with dimensions: ' + str(self.dims))

    def _get_item(self, n):
        """
        Gets specified item from the image set (private).
        Args:
            n (int): what item to retrieve

        Returns:
            PIL image
        """
        n = int(n)
        # Channels, times z, times t.
        # This is the number of 'images' in the block.
        seek_distance = (self.channels * self.dims.z
                         * self.dims.t * self.dims.m)
        if n >= seek_distance:
            raise ValueError("Invalid item trying to be retrieved.")
        with open(self.filename, "rb") as image:

            # self.offsets[1] is the length of the image
            if self.offsets[1] == 0:
                # In the case of a blank image, we can calculate the length from
                # the metadata in the LIF. When this is read by the parser,
                # it is set to zero initially.
                image_len = seek_distance * self.dims.x * self.dims.y
            else:
                image_len = int(self.offsets[1] / seek_distance)

            # self.offsets[0] is the offset in the file
            image.seek(self.offsets[0] + image_len * n)

            # It is not necessary to read from disk for truncated files
<<<<<<< HEAD
            # Todo: Update this for 16-bit images if there is a test file
=======
            # Todo: Update this for 16-bit images
>>>>>>> bea94917
            if self.offsets[1] == 0:
                data = b"\00" * image_len
            else:
                data = image.read(image_len)

            # LIF files can be either 8-bit of 16-bit.
            # Because of how the image is read in, all of the raw
            # data is already in 'data', we just need to tell Pillow
            # how to set the bit depth
            # 'L' is 8-bit, 'I;16' is 16 bit

            # len(data) is the number of bytes (8-bit)
            # However, it is safer to let the lif file tell us the resolution
            if self.bit_depth[0] == 8:
                return Image.frombytes("L",
                                       (self.dims.x, self.dims.y), data)
            elif self.bit_depth[0] <= 16:
                return Image.frombytes("I;16",
                                       (self.dims.x, self.dims.y), data)
            else:
                raise ValueError("Unknown bit-depth, please submit a bug report"
                                 " on Github")

    def get_frame(self, z=0, t=0, c=0, m=0):
        """
        Gets the specified frame (z, t, c, m) from image.

        Args:
            z (int): z position
            t (int): time point
            c (int): channel
            m (int): mosaic image

        Returns:
            Pillow Image object
        """
        t = int(t)
        c = int(c)
        z = int(z)
        m = int(m)
        if z >= self.nz:
            raise ValueError("Requested Z frame doesn't exist.")
        elif t >= self.nt:
            raise ValueError("Requested T frame doesn't exist.")
        elif c >= self.channels:
            raise ValueError("Requested channel doesn't exist.")
        elif m >= self.n_mosaic:
            raise ValueError("Requested mosaic image doesn't exist.")

        total_items = self.channels * self.nz * self.nt * self.n_mosaic

        t_offset = self.channels * self.nz
        t_requested = t_offset * t

        z_offset = self.channels
        z_requested = z_offset * z

        c_requested = c

        m_offset = self.channels * self.nz * self.nt
        m_requested = m_offset * m

        item_requested = t_requested + z_requested + c_requested + m_requested
        if item_requested > total_items:
            raise ValueError("The requested item is after the end of the image")

        return self._get_item(item_requested)

    def get_iter_t(self, z=0, c=0, m=0):
        """
        Returns an iterator over time t at position z and channel c.

        Args:
            z (int): z position
            c (int): channel
            m (int): mosaic image

        Returns:
            Iterator of Pillow Image objects
        """
        z = int(z)
        c = int(c)
        m = int(m)
        t = 0
        while t < self.nt:
            yield self.get_frame(z=z, t=t, c=c, m=m)
            t += 1

    def get_iter_c(self, z=0, t=0, m=0):
        """
        Returns an iterator over the channels at time t and position z.

        Args:
            z (int): z position
            t (int): time point
            m (int): mosaic image

        Returns:
            Iterator of Pillow Image objects
        """
        t = int(t)
        z = int(z)
        m = int(m)
        c = 0
        while c < self.channels:
            yield self.get_frame(z=z, t=t, c=c, m=m)
            c += 1

    def get_iter_z(self, t=0, c=0, m=0):
        """
        Returns an iterator over the z series of time t and channel c.

        Args:
            t (int): time point
            c (int): channel
            m (int): mosaic image

        Returns:
            Iterator of Pillow Image objects
        """
        t = int(t)
        c = int(c)
        m = int(m)
        z = 0
        while z < self.nz:
            yield self.get_frame(z=z, t=t, c=c, m=m)
            z += 1

    def get_iter_m(self, z=0, t=0, c=0):
        """
        Returns an iterator over the z series of time t and channel c.

        Args:
            t (int): time point
            c (int): channel
            z (int): z position

        Returns:
            Iterator of Pillow Image objects
        """
        t = int(t)
        c = int(c)
        m = 0
        while m < self.n_mosaic:
            yield self.get_frame(z=z, t=t, c=c, m=m)
            m += 1


def _read_long(handle):
    """Reads eight bytes, returns the long (Private)."""
    long_data, = struct.unpack("Q", handle.read(8))
    return long_data


def _check_truncated(handle):
    """Checks if the LIF file is truncated by reading in 100 bytes."""
    handle.seek(-4, 1)
    if handle.read(100) == (b"\x00" * 100):
        handle.seek(-100, 1)
        return True
    handle.seek(-100, 1)
    return False


def _check_magic(handle, bool_return=False):
    """Checks for lif file magic bytes (Private)."""
    if handle.read(4) == b"\x70\x00\x00\x00":
        return True
    else:
        if not bool_return:
            handle.close()
            raise ValueError("This is probably not a LIF file. "
                             "Expected LIF magic byte at " + str(handle.tell()))
        else:
            return False


def _check_mem(handle, bool_return=False):
    """Checks for 'memory block' bytes (Private)."""
    if handle.read(1) == b"\x2a":
        return True
    else:
        if not bool_return:
            raise ValueError("Expected LIF memory byte at " + str(handle.tell()))
        else:
            return False


def _read_int(handle):
    """Reads four bytes, returns the int (Private)."""
    int_data, = struct.unpack("I", handle.read(4))
    return int_data


def _get_len(handle):
    """Returns total file length (Private)."""
    position = handle.tell()
    handle.seek(0, 2)
    file_len = handle.tell()
    handle.seek(position)
    return file_len


class LifFile:
    """
    Given a path to a lif file, returns objects containing
    the image and data.

    This is based on the java openmicroscopy bioformats lif reading code
    that is here: https://github.com/openmicroscopy/bioformats/blob/master/components/formats-gpl/src/loci/formats/in/LIFReader.java # noqa

    Attributes:
        xml_header (string): The LIF xml header with tons of data
        xml_root (ElementTree): ElementTree XML representation
        offsets (list): Byte positions of the files
        num_images (int): Number of images
        image_list (dict): Has the keys: path, folder_name, folder_uuid,
            name, image_id, frames


    Example:
        >>> from readlif.reader import LifFile
        >>> new = LifFile('./path/to/file.lif')

        >>> for image in new.get_iter_image():
        >>>     for frame in image.get_iter_t():
        >>>         frame.image_info['name']
        >>>         # do stuff
    """

    def _recursive_image_find(self, tree, return_list=None, path=""):
        """Creates list of images by parsing the XML header recursively"""

        if return_list is None:
            return_list = []

        children = tree.findall("./Children/Element")
        if len(children) < 1:  # Fix for 'first round'
            children = tree.findall("./Element")
        for item in children:
            folder_name = item.attrib["Name"]
            if path == "":
                appended_path = folder_name
            else:
                appended_path = path + "/" + folder_name
            has_sub_children = len(item.findall("./Children/Element")) > 0
            is_image = (
                len(item.findall("./Data/Image/ImageDescription/Dimensions")) > 0
            )

            if has_sub_children:
                self._recursive_image_find(item, return_list, appended_path)

            elif is_image:
                # If additional XML data extraction is needed, add it here.

                # Don't need a try / except block, all images have x and y
                dim_x = int(item.find(
                    "./Data/Image/ImageDescription/"
                    "Dimensions/"
                    "DimensionDescription"
                    '[@DimID="1"]'
                ).attrib["NumberOfElements"])
                dim_y = int(item.find(
                    "./Data/Image/ImageDescription/"
                    "Dimensions/"
                    "DimensionDescription"
                    '[@DimID="2"]'
                ).attrib["NumberOfElements"])
                # Try to get z-dimension
                try:
                    dim_z = int(item.find(
                        "./Data/Image/ImageDescription/"
                        "Dimensions/"
                        "DimensionDescription"
                        '[@DimID="3"]'
                    ).attrib["NumberOfElements"])
                except AttributeError:
                    dim_z = 1

                # Get number of frames (time points)
                try:
                    dim_t = int(item.find(
                        "./Data/Image/ImageDescription/"
                        "Dimensions/"
                        "DimensionDescription"
                        '[@DimID="4"]'
                    ).attrib["NumberOfElements"])
                except AttributeError:
                    dim_t = 1

                # m for mosaic images
                try:
                    dim_m = int(item.find(
                        "./Data/Image/ImageDescription/"
                        "Dimensions/"
                        "DimensionDescription"
                        '[@DimID="10"]'
                    ).attrib["NumberOfElements"])
                except AttributeError:
                    dim_m = 1

                # Determine number of channels
                channel_list = item.findall(
                    "./Data/Image/ImageDescription/Channels/ChannelDescription"
                )

                n_channels = int(len(channel_list))

                # Iterate over each channel, get the resolution
                bit_depth = tuple([int(c.attrib["Resolution"]) for
                                   c in channel_list])

                # Find the scale of the image. All images have x and y,
                # only some have z and t.
                # It is plausible that 'Length' is not defined - use try/except.
                try:
                    len_x = item.find(
                        "./Data/Image/ImageDescription/"
                        "Dimensions/"
                        "DimensionDescription"
                        '[@DimID="1"]'
                    ).attrib["Length"]  # Returns len in meters
                    scale_x = (int(dim_x) - 1) / (float(len_x) * 10**6)
                except (AttributeError, ZeroDivisionError):
                    scale_x = None

                try:
                    len_y = item.find(
                        "./Data/Image/ImageDescription/"
                        "Dimensions/"
                        "DimensionDescription"
                        '[@DimID="2"]'
                    ).attrib["Length"]  # Returns len in meters
                    scale_y = (int(dim_y) - 1) / (float(len_y) * 10**6)
                except (AttributeError, ZeroDivisionError):
                    scale_y = None

                # Try to get z-dimension
                try:
                    len_z = item.find(
                        "./Data/Image/ImageDescription/"
                        "Dimensions/"
                        "DimensionDescription"
                        '[@DimID="3"]'
                    ).attrib["Length"]  # Returns len in meters
                    scale_z = int(dim_z) / (float(len_z) * 10**6)
                except (AttributeError, ZeroDivisionError):
                    scale_z = None

                try:
                    len_t = item.find(
                        "./Data/Image/ImageDescription/"
                        "Dimensions/"
                        "DimensionDescription"
                        '[@DimID="4"]'
                    ).attrib["Length"]  # Returns len in meters
                    scale_t = int(dim_t) / float(len_t)
                except (AttributeError, ZeroDivisionError):
                    scale_t = None

<<<<<<< HEAD
                # Get the position data if the image is tiled
                m_pos_list = []
                if dim_m > 1:
                    for tile in item.findall("./Data/Image/Attachment/Tile"):
                        FieldX = int(tile.attrib["FieldX"])
                        FieldY = int(tile.attrib["FieldY"])
                        PosX = float(tile.attrib["PosY"])
                        PosY = float(tile.attrib["PosY"])

                        m_pos_list.append((FieldX, FieldY, PosX, PosY))

                Dims = namedtuple("Dims", "x y z t m")
=======
                # Adding error when tyring to read mosaic files, this is
                # placeholder code until the feature can be implemented
                try:
                    len_m = item.find(
                        "./Data/Image/ImageDescription/"
                        "Dimensions/"
                        "DimensionDescription"
                        '[@DimID="10"]'
                    ).attrib["NumberOfElements"]
                    if len_m is not None:
                        raise NotImplementedError("readlif doesn't support "
                                                  "mosaic / tiled images yet! "
                                                  "Please check the readlif "
                                                  "github for progress.")
                except AttributeError:
                    pass
>>>>>>> bea94917

                data_dict = {
                    "dims": Dims(dim_x, dim_y, dim_z, dim_t, dim_m),
                    "path": str(path + "/"),
                    "name": item.attrib["Name"],
                    "channels": n_channels,
                    "scale": (scale_x, scale_y, scale_z, scale_t),
                    "bit_depth": bit_depth,
                    "mosaic_position": m_pos_list
                }

                return_list.append(data_dict)

        return return_list

    def __init__(self, filename):
        self.filename = filename
        f = open(filename, "rb")
        f_len = _get_len(f)

        _check_magic(f)  # read 4 byte, check for magic bytes
        f.seek(8)
        _check_mem(f)  # read 1 byte, check for memory byte

        header_len = _read_int(f)  # length of the xml header
        self.xml_header = f.read(header_len * 2).decode("utf-16")
        self.xml_root = ET.fromstring(self.xml_header)

        self.offsets = []
        truncated = False
        while f.tell() < f_len:
            try:
                # To find offsets, read magic byte
                _check_magic(f)  # read 4 byte, check for magic bytes
                f.seek(4, 1)
                _check_mem(f)  # read 1 byte, check for memory byte

                block_len = _read_int(f)

                # Not sure if this works, as I don't have a file to test it on
                # This is based on the OpenMicroscopy LIF reader written in in java
                if not _check_mem(f, True):
                    f.seek(-5, 1)
                    block_len = _read_long(f)
                    _check_mem(f)

                description_len = _read_int(f) * 2

                if block_len > 0:
                    self.offsets.append((f.tell() + description_len, block_len))

                f.seek(description_len + block_len, 1)

            except ValueError:
                if _check_truncated(f):
                    truncation_begin = f.tell()
                    warnings.warn("LIF file is likely truncated. Be advised, "
                                  "it appears that some images are blank. ",
                                  UserWarning)
                    truncated = True
                    f.seek(0, 2)

                else:
                    raise

        f.close()

        self.image_list = self._recursive_image_find(self.xml_root)

        # If the image is truncated we need to manually add the offsets because
        # the LIF magic bytes aren't present to guide the location.
        if truncated:
            num_truncated = len(self.image_list) - len(self.offsets)
            for i in range(num_truncated):
                # In the special case of a truncation,
                # append an offset with length zero.
                # This will be taken care of later when the images are retrieved.
                self.offsets.append((truncation_begin, 0))

        if len(self.image_list) != len(self.offsets) and not truncated:
            raise ValueError("Number of images is not equal to number of "
                             "offsets, and this file does not appear to "
                             "be truncated. Something has gone wrong.")
        else:
            self.num_images = len(self.image_list)

    def __repr__(self):
        if self.num_images == 1:
            return repr('LifFile object with ' + str(self.num_images)
                        + ' image')
        else:
            return repr('LifFile object with ' + str(self.num_images)
                        + ' images')

    def get_image(self, img_n=0):
        """
        Specify the image number, and this returns a LifImage object
        of that image.

        Args:
            img_n (int): Image number to retrieve

        Returns:
            LifImage object with specified image
        """
        img_n = int(img_n)
        if img_n >= len(self.image_list):
            raise ValueError("There are not that many images!")
        offsets = self.offsets[img_n]
        image_info = self.image_list[img_n]
        return LifImage(image_info, offsets, self.filename)

    def get_iter_image(self, img_n=0):
        """
        Returns an iterator of LifImage objects in the lif file.

        Args:
            img_n (int): Image to start iteration at

        Returns:
            Iterator of LifImage objects.
        """
        img_n = int(img_n)
        while img_n < len(self.image_list):
            offsets = self.offsets[img_n]
            image_info = self.image_list[img_n]
            yield LifImage(image_info, offsets, self.filename)
            img_n += 1<|MERGE_RESOLUTION|>--- conflicted
+++ resolved
@@ -81,11 +81,8 @@
             image.seek(self.offsets[0] + image_len * n)
 
             # It is not necessary to read from disk for truncated files
-<<<<<<< HEAD
+
             # Todo: Update this for 16-bit images if there is a test file
-=======
-            # Todo: Update this for 16-bit images
->>>>>>> bea94917
             if self.offsets[1] == 0:
                 data = b"\00" * image_len
             else:
@@ -447,7 +444,6 @@
                 except (AttributeError, ZeroDivisionError):
                     scale_t = None
 
-<<<<<<< HEAD
                 # Get the position data if the image is tiled
                 m_pos_list = []
                 if dim_m > 1:
@@ -460,24 +456,6 @@
                         m_pos_list.append((FieldX, FieldY, PosX, PosY))
 
                 Dims = namedtuple("Dims", "x y z t m")
-=======
-                # Adding error when tyring to read mosaic files, this is
-                # placeholder code until the feature can be implemented
-                try:
-                    len_m = item.find(
-                        "./Data/Image/ImageDescription/"
-                        "Dimensions/"
-                        "DimensionDescription"
-                        '[@DimID="10"]'
-                    ).attrib["NumberOfElements"]
-                    if len_m is not None:
-                        raise NotImplementedError("readlif doesn't support "
-                                                  "mosaic / tiled images yet! "
-                                                  "Please check the readlif "
-                                                  "github for progress.")
-                except AttributeError:
-                    pass
->>>>>>> bea94917
 
                 data_dict = {
                     "dims": Dims(dim_x, dim_y, dim_z, dim_t, dim_m),
