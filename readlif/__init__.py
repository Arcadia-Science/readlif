<<<<<<< HEAD
__version__ = "0.4.1"
=======
__version__ = "0.5.1"
>>>>>>> ef56d97c
<|MERGE_RESOLUTION|>--- conflicted
+++ resolved
@@ -1,5 +1 @@
-<<<<<<< HEAD
-__version__ = "0.4.1"
-=======
-__version__ = "0.5.1"
->>>>>>> ef56d97c
+__version__ = "0.6.0"
